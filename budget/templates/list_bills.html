{% extends "layout.html" %}

{% block title %} - {{ g.project.name }}{% endblock %}
{% block head %}
    <script src="{{ url_for("static", filename="js/bootstrap-datepicker.js") }}"></script>
{% endblock %}
{% block js %}

    $(window).resize(function() {
        $("#sidebar").height( window.innerHeight-50 );
        $("#table_overflow").height( $("#sidebar").height()-120 );
    });

    {% if add_bill %} $('#new-bill').click(); {% endif %}

    // ask for confirmation before removing an user
    $('.action').each(function(){
        $(this).hide();
        var link = $(this).find('button');
        link.click(function(){
            if ($(this).hasClass("confirm")){
                return true;
            }
            $(this).html("{{_("you sure?")}}");
            $(this).addClass("confirm");
            return false;
        });
    });

    // display the remove button on mouse over (and hide them per default)
    $('.balance tr').hover(function(){
        $(this).find('.action').show();
    }, function(){
        $(this).find('.action').hide();
    });

    var highlight_owers = function(){
        var ower_ids = $(this).attr("owers").split(',');
        var payer_id = $(this).attr("payer");
        $.each(ower_ids, function(i, val){
            $('#bal-member-'+val).addClass("ower_line");
        });
        $("#bal-member-"+payer_id).addClass("payer_line");
    };
    
    var unhighlight_owers = function(){
        $('[id^="bal-member-"]').removeClass("ower_line payer_line");
    };
    
    $('#bill_table tbody tr').hover(highlight_owers, unhighlight_owers);
    
{% endblock %}

{% block sidebar %}
<div id="sidebar" class="sidebar">

    <form id="add-member-form" action="{{ url_for(".add_member") }}" method="post" class="form-inline input-append">
        {{ forms.add_member(member_form) }}
    </form>

    <div id="table_overflow">
    <table class="balance table">
    {% set balance = g.project.balance %}
    {% for member in g.project.members | sort(attribute='name') if member.activated or balance[member] != 0 %}
    <tr id="bal-member-{{ member }}" action={% if member.activated %}delete{% else %}reactivate{% endif %}>
        <td class="balance-name">{{ member.name }}</td>
<<<<<<< HEAD
        {% if member.activated %}
        <td>
            <form class="action delete" action="{{ url_for(".remove_member", member_id=member.id) }}" method="POST">
=======
        <td class="balance-value {% if balance[member] > 0 %}positive{% elif balance[member] < 0 %}negative{% endif %}">
            {% if balance[member] > 0 %}+{% endif %}{{ balance[member] }}
        </td>
        {% if member.activated %}
        <td class="action delete">
            <form action="{{ url_for(".remove_member", member_id=member) }}" method="POST">
>>>>>>> cb13fbb7
                <button type="submit">{{ _("delete") }}</button></form></td>
        {% else %}
        <td>
            <form class="action reactivate" action="{{ url_for(".reactivate", member_id=member.id) }}" method="POST">
                <button type="submit">{{ _("reactivate") }}</button></form></td>
        {% endif %}
        <td class="balance-value {% if balance[member.id] > 0 %}positive{% elif balance[member.id] < 0 %}negative{% endif %}">
            {% if balance[member.id] > 0 %}+{% endif %}{{ balance[member.id] }}
        </td>
    </tr>
    {% endfor %}
    </table>
    </div>

</div>
{% endblock %}

{% block content %}
<div class="identifier">{{ _("The project identifier is") }} <a href="{{ url_for(".list_bills") }}">{{ g.project.id }}</a>, {{ _("remember it!") }}</div>
<a id="new-bill" href="{{ url_for(".add_bill") }}" class="btn btn-primary" data-toggle="modal" data-target="#bill-form">{{ _("Add a new bill") }}</a>

    <div id="bill-form" class="modal hide">
        <div class="modal-header">
            <a href="#" class="close" data-dismiss="modal">&times;</a>
            <h3>{{ _('Add a bill') }}</h3>
        </div>
        <form action="{{ url_for(".add_bill") }}" method="post" class="modal-body form-horizontal">
            {{ forms.add_bill(bill_form, title=False) }}
        </form>
    </div>

    {% if bills.count() > 0 %}
    <table id="bill_table" class="table table-striped">
        <thead><tr><th>{{ _("When?") }}</th><th>{{ _("Who paid?") }}</th><th>{{ _("For what?") }}</th><th>{{ _("For whom?") }}</th><th>{{ _("How much?") }}</th><th>{{ _("Actions") }}</th></tr></thead>
    <tbody>
    {% for bill in bills %}
    <tr class="{{ loop.cycle("odd", "even") }}" owers={{bill.owers|join(',','id')}} payer={{bill.payer.id}}>
            <td>{{ bill.date }}</td>
            <td>{{ bill.payer }}</td>
            <td>{{ bill.what }}</td>
            <td>{{ bill.owers|join(', ', 'name') }} </td>
            <td>{{ "%0.2f"|format(bill.amount) }} ({{ "%0.2f"|format(bill.pay_each()) }} {{ _("each") }})</td>
            <td class="bill-actions">
                <a class="edit" href="{{ url_for(".edit_bill", bill_id=bill.id) }}" title="{{ _("edit") }}">{{ _('edit') }}</a>
                <a class="delete" href="{{ url_for(".delete_bill", bill_id=bill.id) }}" title="{{ _("delete") }}">{{ _('delete') }}</a>
            </td>
    </tr>
    {% endfor %}
    </tbody>
    </table>

    {% else %}
    <p>{{ _("Nothing to list yet. You probably want to") }} <a href="{{ url_for(".add_bill") }}" data-toggle="modal" data-target="#bill-form">{{ _("add a bill") }}</a> ?</p>
    {% endif %}
{% endblock %}<|MERGE_RESOLUTION|>--- conflicted
+++ resolved
@@ -64,26 +64,17 @@
     {% for member in g.project.members | sort(attribute='name') if member.activated or balance[member] != 0 %}
     <tr id="bal-member-{{ member }}" action={% if member.activated %}delete{% else %}reactivate{% endif %}>
         <td class="balance-name">{{ member.name }}</td>
-<<<<<<< HEAD
         {% if member.activated %}
         <td>
-            <form class="action delete" action="{{ url_for(".remove_member", member_id=member.id) }}" method="POST">
-=======
-        <td class="balance-value {% if balance[member] > 0 %}positive{% elif balance[member] < 0 %}negative{% endif %}">
-            {% if balance[member] > 0 %}+{% endif %}{{ balance[member] }}
-        </td>
-        {% if member.activated %}
-        <td class="action delete">
-            <form action="{{ url_for(".remove_member", member_id=member) }}" method="POST">
->>>>>>> cb13fbb7
+            <form class="action delete" action="{{ url_for(".remove_member", member_id=member) }}" method="POST">
                 <button type="submit">{{ _("delete") }}</button></form></td>
         {% else %}
         <td>
-            <form class="action reactivate" action="{{ url_for(".reactivate", member_id=member.id) }}" method="POST">
+            <form class="action reactivate" action="{{ url_for(".reactivate", member_id=member) }}" method="POST">
                 <button type="submit">{{ _("reactivate") }}</button></form></td>
         {% endif %}
-        <td class="balance-value {% if balance[member.id] > 0 %}positive{% elif balance[member.id] < 0 %}negative{% endif %}">
-            {% if balance[member.id] > 0 %}+{% endif %}{{ balance[member.id] }}
+        <td class="balance-value {% if balance[member] > 0 %}positive{% elif balance[member] < 0 %}negative{% endif %}">
+            {% if balance[member] > 0 %}+{% endif %}{{ balance[member] }}
         </td>
     </tr>
     {% endfor %}
