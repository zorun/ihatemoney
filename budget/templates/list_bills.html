--- conflicted
+++ resolved
@@ -92,14 +92,8 @@
     <div id="table_overflow">
     <table class="balance">
     {% set balance = g.project.balance %}
-<<<<<<< HEAD
-    {% for member in g.project.members %}
-    {% if member.activated or balance[member.id] != 0 %}
-<tr id="bal-member-{{ member.id }}">
-=======
     {% for member in g.project.members | sort(attribute='name') if member.activated or balance[member.id] != 0 %}
     <tr id="bal-member-{{ member.id }}" action={% if member.activated %}delete{% else %}reactivate{% endif %}>
->>>>>>> 2cadead3
         <td class="balance-name">{{ member.name }}</td>
         <td class="balance-value {% if balance[member.id] > 0 %}positive{% elif balance[member.id] < 0 %}negative{% endif %}">
             {% if balance[member.id] > 0 %}+{% endif %}{{ balance[member.id] }}
